<<<<<<< HEAD
  [Graeme Weatherill]
  * Adds module for ground motion intensity conversion equations (GMICEs)
  * Implements Worden et al., (2012) GMICE
=======
  [Michele Simionato]
  * Updated the documentation of the API
  * Moved the NRML-related functionality from the engine into hazardlib
    in order to have an engine-independent Hazard Modeler Toolkit
>>>>>>> 31ce97c6

  [Daniele Viganò]
  * Add dependencies to setup.py
  * Update Copyright to 2017

  [Michele Simionato]
  * Moved node.py from the engine inside baselib; stored the surface nodes
    inside the Surface classes
  * Added more functions to compute mean and quantiles
  * Cached the correlation matrix for speed

  [Marco Pagani, Michele Simionato]
  * Extended the hazard curve calculator to manage mutually exclusive probabilities

  [Michele Simionato]
  * Made calc_hazard_curves parallelizable
  * Moved the parallelization library of the engine into baselib
  * Fixed a Python 3 issue in git_suffix
  * Added support for AccumDict of accumulators
  * Made the RtreeFilter pickleable
  * Made the FilteredSiteCollections serializable to HDF5

  [Daniele Viganò]
  * MANIFEST now includes all files, with any extension located in the
    tests folders. It is now possible to run tests from an installation
    made with packages

  [Ozkan Kale, Graeme Weatherill]
  * Implements the Kale et al. (2015) GMPE for Turkey and Iran

  [Michele Simionato]
  * Fixed a 32 bit issue when the FilteredSiteCollection

  [Marco Pagani]
  * Add the azimuth 'distance' parameter

  [Graeme Weatherill]
  * Modifies the Ry0 calculator for the planar rupture to avoid
    creating the Mesh

  [Michele Simionato]
  * Removed the rupture_site_filter from the calculators
  * Removed the speedups and optimized the distance calculations at the
    numpy level

python-oq-hazardlib (0.21.0-0~precise01) precise; urgency=low

  [Trevor Allen/Graeme Weatherill]
  * Adds Geological Survey of Canada magnitude scaling relations for offshore thrust earthquakes
  * Add site adjusted version of Zhao et al. (2006) for application in Cascadia

  [Jonathan Griffin/Graeme Weatherill]
  * Adds Leonard (2014) magnitude-area scaling relation
  * Cleanup of scaling relation test code, removes fragile tests of the get_available_scalerel function

  [Michele Simionato]
  * Extended the RtreeFilter to work on all sources; removed the Tile class
  * Introduced an optional RtreeFilter for fast filtering of the sites by
    point sources, based on the source bounding box

  [Graeme Weatherill]
  * Adds/Modifies Ry0 and Rx calculator for multi-surface typology using the Generalized Coordinate System (GC2)
  * Implements the European GMPE of Kotha et al. (2016), the SaRotD100 GMPE of Hong & Goda (2007) and the Arias Intensity GMPE of Trvasarou et al. (2003)

  [Michele Simionato]
  * The `SourceSitesFilter` is now used by default in `pmap_from_grp`
  * Added a simple argument parser in baselib
  * Replaced pydoc.locate with a call to importlib to work around a QGIS issue
  * Fixed the encode/decode functions in baselib.python3compat

  [Daniele Viganò]
  * Added Python 3 compatibility to speedups

  [Trevor Allen/Graeme Weatherill]
  * Adds Queen Charlotte strike slip magnitude scaling relation (WC1994_QCSS)

 -- Matteo Nastasi (GEM Foundation) <nastasi@openquake.org>  Fri, 14 Oct 2016 10:13:45 +0200

python-oq-hazardlib (0.20.0-0~precise01) precise; urgency=low

  [Yen-Shin Chen]
  * Fixed the rupture count in simple fault while multiple hypocenter locations or slip directions assigned.

  [Michele Simionato]
  * Fixed the serialization on HDF5 of dictionaries with keys containing slashes
  * Renamed Imtls -> DictArray
  * Removed the .id attribute from the Site class

  [Graeme Weatherill]
  * Updates coefficients to Montalva et al. GMPE and updates year to 2016

  [Michele Simionato]
  * Added a Tile class to filter efficiently point sources
  * Removed the function `hazard_curve.hazard_curves` that has been
    deprecated from November 2014
  * Fixed the string representation of GSIM instances: this solves a serious
    bug in the GMPETable
  * Removed the rupture_site_filter where it was not used

  [Daniele Viganò]
  * Added support for Ubuntu 16.04 (xenial) packages

  [Michele Simionato]
  * Major change to the GmfCalculator API

  [Matteo Nastasi]
  * Backport of libhdf5 and h5py for ubuntu 'precise' serie

  [Michele Simionato]
  * Added a PickleableSequence class to serialize Python objects on HDF5

  [Graeme Weatherill]
  * Fixes Z1.0 units bug in Abrahamson, Silva and Kamai (2014)
  * Added modifications to Zhao (2006) inslab GMPE and implements
    Atkinson (2008') - needed for 2014 US NSHMP

  [Michele Simionato]
  * Improved the validity check on the Intensity Measure Type
  * Showing the `calc_id` in Monitor instances string representation
  * Added a h5py.File subclass to manage the serialization of objects
    satisfying the HDF5 protocol used by the OpenQuake software
  * Added a LiteralAttrs class to serialize literal attributes on HDF5
  * Added to the Monitor the ability to send commands

 -- Matteo Nastasi (GEM Foundation) <nastasi@openquake.org>  Tue, 21 Jun 2016 13:10:35 +0200

python-oq-hazardlib (0.19.0-0~precise01) precise; urgency=low

  [Nick Ackerley]
  * Added Japan regionalization to GMPE of Atkinson & Boore (2003).

  [Michele Simionato]
  * Using 32 bit floats for the GMFs, instead of 64, to save memory

 -- Matteo Nastasi (GEM Foundation) <nastasi@openquake.org>  Wed, 02 Mar 2016 10:51:43 +0100

python-oq-hazardlib (0.18.0-0~precise01) precise; urgency=low

  [Yen-Shin Chen]
  * Fix a bug in ChiouYoungs2014NearFaultEffect

  [Daniele Viganò, Matteo Nastasi]
  * Updates Copyrights to 2016 and uniformize them

  [Michele Simionato]
  * SiteCollection instances are now serializable in HDF5 format

  [Graeme Weatherill]
  * Adds `arbitrary' magnitude frequency distribution
  * Adds version of NSHMP Western US (NGA West) GMPEs to calculated the
    weighted mean of the epistemic uncertainty adjustment factor

  [Nick Ackerley]
  * Added Japan regionalization to GMPE of Atkinson & Boore (2003).
  * Implemented GMPE of Kanno et al. (2006) for shallow and deep earthquakes.
  * Implemented GMPE of Raghukanth & Iyengar (2007) for stable continental
    regions of peninsular India.
  * Implemented GMPE of Nath (2012) for anomalous interface subduction in the
    intraplate margin of the Shillong plateau in India.
  * Implemented GMPE of Gupta (2010) for Indo-Burmese intraslab subduction.
  * Implemented GMPE of Sharma et al. (2009) for active shallow crust of
    Indian Himalayas.
  * Give more feedback in error messages on validation.

  [Michele Simionato]
  * Added a .weight property to sources, as well as a .num_ruptures attribute
  * The GMPETable now understands paths relative to a directory GMPE_DIR

  [Graeme Weatherill]
  * Implements Drouet (2015) GMPE for Brazil
  * Revises Montalva et al. (2015) GMPE (on author's advice)

  [Silvia Canessa]
  * Adds Dowrick and Rhoades 2005 GMPE

  [Michele Simionato]
  * Fixed the equality check for SiteCollections: now all of the parameters
    are compared, not only lons and lats.

  [Yen-Shin Chen]
  * Modified the hypocentre_patch_index method to obtain the best solution

 -- Matteo Nastasi (GEM Foundation) <nastasi@openquake.org>  Mon, 15 Feb 2016 11:27:19 +0100

python-oq-hazardlib (0.17.0-0~precise01) precise; urgency=low

  [Michele Simionato]
  * Avoided doing the rupture filtering twice
  * Optimized the case of multiple GSIMs by instantiating the
    ruptures/sites/distances contexts only once

 -- Matteo Nastasi (GEM Foundation) <nastasi@openquake.org>  Mon, 14 Dec 2015 09:46:06 +0100

python-oq-hazardlib (0.16.0-0~precise01) precise; urgency=low

  [Graeme Weatherill]
  * Adds methods for modifying the geometry configurations of the fault sources
  * Adds Allen, Wald and Worden (2012) Intensity Prediction Equation

  [Michele Simionato]
  * Refactored atkinson_boore_2003 classes to avoid unneeded instantiation

  [Matteo Nastasi]
  * Imposed version for python-h5py dependency, Ubuntu 12.04 will use
    backported version from GEM repository

  [Graeme Weatherill]
  * Adds Montalva et al. (2015) GMPE

  [Robin Gee]
  * Adds Tusa and Langer (2015) GMPE

 -- Matteo Nastasi (GEM Foundation) <nastasi@openquake.org>  Tue, 17 Nov 2015 10:31:52 +0100

python-oq-hazardlib (0.15.0-0~precise01) precise; urgency=low

  [Yen-Shin Chen]
  * Surface: fix bug for dipping fault in get_fault_patch_vertices method

  [Graeme Weatherill]
  * Adds support for GMPEs to be implemented in the form of HDF5 binary tables
  * Adds '__repr__' method to scalerel and MFD base classes

  [Michele Simionato]
  * Now hazardlib unofficially supports Python 3
  * Added support for python setup.py test

  [Graeme Weatherill]
  * Adds the 'upper' and 'lower' epistemic uncertainty corrections for the
    NGA West 2 GMPEs used in the 2014 US National Seismic Hazard Map
  
  [Michele Simionato]
  * Fixed the filtering of site IDs
  * hazardlib now requires h5py

  [Graeme Weatherill]
  * Adds Atkinson & Macias (2009) Subduction Interface GMPE

  [Yen-Shin Chen]
  * Rupture: fix bug in get_dppvalue

  [Graeme Weatherill]
  * Adds 'sample' method to PMF class

  [Matteo Nastasi]
  * Packaging system improvement

  [Yen-Shin Chen]
  * Rupture: adds 'rupture_slip_direction' slot
  * Simple fault: Adds 'hypo_list' and 'slip_list' slot
  * Adds 'rcdpp' slot to DistanceContext object
  * ParametricProbabilisticRupture: adds 'rupture_slip_direction' slot and get_dppvalue, get_cdppvalue method
  * Implements near fault effect- directivity adaptation of Chiou & Youngs 2014

 -- Matteo Nastasi (GEM Foundation) <nastasi@openquake.org>  Wed, 23 Sep 2015 14:28:50 +0200

python-oq-hazardlib (0.14.0-0~precise01) precise; urgency=low

  [Matteo Nastasi, Daniele Viganò]
  * Add binary package support for both Ubuntu 12.04 (Precise)
    and Ubuntu 14.04 (Trusty)

  [Michele Simionato]
  * Introduced a compact representation of the GMFs as a single array

  [Graeme Weatherill]
  * Implements Dost et al (2004) Induced Seismicity GMPE
  * Implements Atkinson (2015) Induced Seismicity GMPE
  * Adds new tectonic region type "Induced" to constants

  [Graeme Weatherill]
  * Adds 'hypo_loc' slot to RuptureContext object
  * Implements Abrahamson et al. (2015) BC Hydro GMPE
  * Adds backarc term to the Site and SiteCollection object

  [Marco Pagani]
  * Fixes a bug in the calculation of the hanging wall term of the Abrahamson
    et al. (2014)

  [Yen-Shin Chen]
  * Simple fault: added a method to finds the index of the fault patch including the hypocentre.
  * Base surface: fixes mesh input in get_hypo_location method
  * Near fault: implementing the Chiou & Spudich(2014) direcitivty model, the methods needed in the model.

  [Yen-Shin Chen]
  * Simple fault: added a method to retrieve the vertexes of a patch given its index
  * Base surface: added a method to get a set of point representing a resampled top edge

 -- Matteo Nastasi (GEM Foundation) <nastasi@openquake.org>  Thu, 07 May 2015 09:34:15 +0200

python-oq-hazardlib (0.13.1-0) precise; urgency=low

  [Graeme Weatherill]
  * Fixes area hypocentral depth bug

 -- Matteo Nastasi (GEM Foundation) <nastasi@openquake.org>  Mon, 02 Mar 2015 09:40:47 +0100

python-oq-hazardlib (0.13.0-0) precise; urgency=low

  [Marco Pagani]
  * Implements Ask2014 GMPE

  [Graeme Weatherill]
  * Implements Rietbrock et al (2013) GMPE

  [Yen-Shin Chen]
  * enable to change the hypocentre location.

  [Marco Pagani]
  * Gridsource added

  [Michele Simionato]
  * Added a test sensitive to the underlying distance libraries

  [Marco Pagani]
  * Ry0 support

  [Graeme Weatherill]
  * Implements Bindi et al (2014) GMPE

  [Laurentiu Danciu]
  * Implements Cf2008 for Swiss GMPE

  [Graeme Weatherill]
  * Implements Cauzzi et al (2014) GMPE
  * Implements PEER adaptation of Chiou & Youngs 2014

 -- Matteo Nastasi (GEM Foundation) <nastasi@openquake.org>  Wed, 25 Feb 2015 16:04:03 +0100

python-oq-hazardlib (0.12.1-0) precise; urgency=low

  * consistency in version management between debian/ubuntu package and
    library from git sources

 -- Matteo Nastasi (GEM Foundation) <nastasi@openquake.org>  Thu, 18 Dec 2014 15:02:40 +0100

python-oq-hazardlib (0.12.0-0) precise; urgency=low

  * Bugs fixed in 0.12.0 release: http://goo.gl/GjbF2r
  * Adds "set_mfd" function to modify Evenly Discretized MFD
  * Implements Campbell & Bozorgnia (2014) NGA-West 2 GMPE
  * Now ParametricProbabilisticRupture is unpickled correctly
  * Magnitude scaling for subduction, Strasser et al. (2010)
  * Added some utilities which are useful when implementing hazard
    calculators in commonlib
  * results in terms of g
  * Implements the Bindi et al. (2011) GMPE (Cleaned up implementation from
    Francesco Martinelli, INGV: https://github.com/gem/oq-hazardlib/pull/254)
  * Added to each source the optional attributes trt_model_id, weight, seed
  * Modify get_fault_vertices_3d in simple_fault.py and the test
  * Introduced the max_distance concept in the GeographicObjects class
  * Ef2013ch
  * This is making sure that the current CY2008 is not modified Small fixes to
    documentation Small fixes to documentation update utils_swiss_gmpe CY2008
    added a new class _swiss.py, pep8 pass ZH2006 - added a new
    class - zh2006_swiss CY2008Swiss - p8p fixes
    CY2008Swiss - adjusted single_sigma, upgrade of swiss_utils.py to cover
    these adjustments CY2008 adjusted, without test ZH2006Swiss - intendation
    error fixed ZH2006Swiss - minor fix -OQ ready ZH2006Swiss - minor fix -OQ
    ready ZH2006Swiss - single station sigma adjusted -OQ ready CY2008Swiss
    test and tables clean -up CY2008 extended and adjusted GMPE for use in the
    new Swiss Hazard Model [2014] ZH2006Swiss copyrights update ZH2006Swiss
    pep8 fixes ZH2006Swiss - embeded single-station logic-tree no pep8
    ZH2006Swiss - embeded single-station logic-tree no pep8
  * Cy2008ch
  * Zh2006ch
  * Implements Convertito et al. (2012) GMPE
  * Modifications of the Cauzzi and Faccioli (2008) for the Swiss Hazard model
  * Reverted the merge of the branch CF2008
  * Implements Boore, Stewart, Seyhan and Atkinson (2014) NGA-West 2 GMPE
  * Defines Swiss AB2010 to update std dev definiton
  * Cf2008
  * Changed the API of the GmfComputer
  * Fixed a link in a comment
  * add rst file for chiou_youngs_2014 GMPE
  * AkB2010 extended and adjusted for use in the new Swiss Hazard model [2014]
  * added Bradley 2013 GMPE
  * Make sure that context objects are not changed inside 'get_mean_and_stddevs'
  * Initial implementation of Chiou & Youngs (2014) GMPE
  * Initial implementation of Megawati & Pan (2010) GMPE
  * Adding get_fault_vertexes_3d in hazardlib/geo/surface/simple_fault.py
  * added NZ specific McVerry et al 2006 GMPE for Asc, SInter, SSlab and Volc
  * Implements Fukushima & Tanaka (1990) GMPE for PGA
  * Extend rup context
  * added validation mechanism to ComplexFaultSurface
  * Added a class to extract the closest object
  * added class method to construct planar surfaces from corner points
  * Support for nonparametric sources and a bit of cleanup
  * Add tox.ini config for easy test running
  * Implement corrections for Si & Midorikawa 1999 GMPE
  * imt.from_string now returns a ValueError and can be used as a validator
  * Rx investigation
  * Made the GmfComputer more debuggable
  * Provide a meaningful error message when a correlation model is provided
    together with a GMPE without inter/intra stddevs
  * extend SiteContext to accept also sites coordinates (lons and lats)
  * Add "contributors" file
  * Add test run instructions to README
  * Separates correlation model from distance calculation
  * Add a debug flag to enable set -x in packager.sh
  * Changed the GmfComputer to work with several GSIMs at the time
  * Solved a long standing bug with inconsistent unpickling of the IMTs
  * Introduce a GmfComputer class calling gsim.make_context only once
  * Cleanup of the filtering and removed unused code
  * replaced repi with rjb in Boore et al. 1993 GMPE
  * fixed bug in as1997 and re-arranged data to let the bug showing up
  * fixed sadigh 1997 GMPE when mag > 8.5
  * Abrahamson and Silva 1997 GMPE
  * Garcia et al. 2005 GMPE
  * Fixes the Lin 2009
  * Campbell and Bozorgnia 2003 GMPE
  * Climent94
  * Implements comprehensive Akkar et al. (2014) GMPE set
  * Added a SiteCollection.indices property
  * Deprecation mechanism for GSIM classes
  * Fix branch var to be compliant within the new CI git plugin
  * Light weight site collection
  * Updates Copyright to 2014
  * Fixed sphinx build
  * Magnitude conversion equation in Atkinson & Boore 1995 GMPE
  * Replaced the method mfd.get_min_mag with a method mfd.get_min_max_mag
  * fix-frankel
  * Optimize disagg
  * Expand the result of calc.gmf.ground_motion_fields only if a nontrivial
    filtering function is passed
  * Ceus gmpes
  * Implements the Douglas et al. (2013) GMPE (Stochastic)
  * fixed doc
  * Add the Tavakoli and Pezeshk (2005) GMPE
  * Youngs et al. 1997 for NSHMP 2008 US model
  * Added a dictionary pmf_map
  * Zhao et al. 2006 for NSHMP 2008 US model
  * Atkinson and Boore 2003 GMPEs
  * geomatrix 1993 GMPE for subduction intraslab
  * somerville et al. 2001 GMPE
  * Implement Silva et al. 2002 GMPE
  * Implement Atkinson and Boore 2006 GMPE for 2008 US model
  * Frankel et al. 1996 GMPE
  * Toro et. al. 1997 GMPE as needed for the 2008 NSHMP-US model
  * Campbell 2003 GMPE for 2008 US hazard model
  * Add to the SiteCollection an array of site ids
  * Simplified SiteCollection.expand
  * We must not lose the traceback of exceptions
  * Added the method get_surface_vertexes
  * Remove 'time span' from stochastic event set and disaggregation calculators
  * Fixed a few links for Sphinx
  * Implement Non Parametric source and generalized hazard curve calculator
  * fixed bug with rupture and distance parameters definition
  * Added a __repr__ to source objects
  * Implemented count_ruptures method
  * Boore Atkinson 2011
  * Atkinson and Boore 1995 GMPE for Canada Model
  * Modifications to Youngs et al. 1997 GMPE for 2010 Western Canada Model
  * Berge-Thierry et al. 2003 GMPE
  * Implement Boore, Joyner and Fumal 1993 GMPE for 2010 Western Canada Model
  * Make Rx Distance calculation working properly with complex geometries
  * Atkinson and Boore 1995 GMPE
  * Implements the Boore, Joyner & Fumal (1997) GMPE
  * Moved the tests inside the package
  * IMT objects are now pickleable
  * Fixes header in Lin (2009) doc
  * Added the RotD50 horizontal component
  * Implements Lin (2009) GMPE for Active Shallow Faults in Taiwan
  * Fix rupture-sites distance filtering for point and area sources
  * Fix rupture distance filtering in Point and Area Source
  * better documentation for Akkar Bommer 2010 GMPE
  * Undo a false optimization in the SiteCollection.
  * Magniture-Area scaling relationship to mimic point ruptures
  * Implements GMPE of Pezeshk et al (2011) for Eastern North America
  * Create abstract classes to represent scaling relationships with
    uncertainties
  * Implements Campbell & Bozorgnia (2008) GMPE
  * Somerville et al. 2009 GMPE for Australia Hazard Model
  * Allen 2012 GMPE for Australia Hazard Model
  * Compute ground motion fields given the epsilons in input
  * Add __version__ to package init [r=matley] [f=*trivial]
  * CEUS 2011 magnitude scaling relationship [r=larsbutler]
  * Simple fault surface: better error messages for checking mesh dimensions
  * Pickeable sources

 -- Matteo Nastasi (GEM Foundation) <nastasi@openquake.org>  Wed, 10 Dec 2014 11:17:03 +0100

python-oq-hazardlib (0.11.0-0) precise; urgency=low

  * refactor algorithm for calculating planar surface coordinates (LP: #1190569)
  * Akkar et al2013
  * Add an .id attribute to Site objects (LP: #1184603)
  * Utils to get available Area/Magnitude Scaling relationships (LP: #1180421)
  * Added source and ruptures filtering to stochastic_event_set_poissonian
    (LP: #1178571)
  * Calculators report source_id on failure (LP: #1174207)
  * fixed bug in creation of complex fault surface crossing IDL (LP: #1176066)
  * fixed bug in get_orthographic_projection (LP: #1175545)
  * removed unneeded loop over sources in disaggregation calculator
    (LP: #1174692)
  * included amplification factor in Si&Midorikawa 1999 GMPE
  * Si and Midorikawa 1999
  * Add 'type' attr to MFD and source classes (LP: #1045711)
  * Restrict ComplexFaultSourceSurface to not pathological cases (LP: #1154024)
  * Rename CharacteristicSource to CharacteristicFaultSource
  * Characteristic source
  * Multi Surface
  * Fix for an obscure 'cascading union' use case in RectangularMesh
    (LP: #1133447)
  * Rect mesh enclosing poly bug
  * fixed unstable behaviour of method geodetic.intervals_between
  * Correction to the disaggregation equation (LP: #1116262)
  * fixed bug in calculation of faulting style correction term

 -- Matteo Nastasi (GEM Foundation) <nastasi@openquake.org>  Mon, 24 Jun 2013 16:01:28 +0200

python-oq-hazardlib (0.10.0-0) precise; urgency=low

  * Rename of the package and namespace refactoring

 -- Matteo Nastasi (GEM Foundation) <nastasi@openquake.org>  Sat, 09 Feb 2013 08:44:20 +0100

python-oq-hazardlib (0.9.1-1) precise; urgency=low

  * Upstream release

 -- Muharem Hrnjadovic <mh@foldr3.com>  Fri, 19 Oct 2012 09:13:25 +0200

python-oq-hazardlib (0.9-3) precise; urgency=low

  * Make sure the check_gsim.py module is included in the package

 -- Muharem Hrnjadovic <mh@foldr3.com>  Thu, 13 Sep 2012 09:25:39 +0200

python-oq-hazardlib (0.9-2) precise; urgency=low

  * switch architecture to "any" (due to C extension modules)

 -- Muharem Hrnjadovic <mh@foldr3.com>  Tue, 11 Sep 2012 12:12:34 +0200

python-oq-hazardlib (0.9-1) precise; urgency=low

  * Upstream release (LP: #1045213)

 -- Muharem Hrnjadovic <mh@foldr3.com>  Tue, 11 Sep 2012 08:26:10 +0200

python-oq-hazardlib (0.8-1) precise; urgency=low

  * Upstream release

 -- Muharem Hrnjadovic <mh@foldr3.com>  Thu, 19 Jul 2012 16:27:39 +0200<|MERGE_RESOLUTION|>--- conflicted
+++ resolved
@@ -1,13 +1,11 @@
-<<<<<<< HEAD
   [Graeme Weatherill]
   * Adds module for ground motion intensity conversion equations (GMICEs)
   * Implements Worden et al., (2012) GMICE
-=======
+
   [Michele Simionato]
   * Updated the documentation of the API
   * Moved the NRML-related functionality from the engine into hazardlib
     in order to have an engine-independent Hazard Modeler Toolkit
->>>>>>> 31ce97c6
 
   [Daniele Viganò]
   * Add dependencies to setup.py
