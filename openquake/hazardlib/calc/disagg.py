import sys
import numpy
import copy

from openquake.baselib.python3compat import raise_

from openquake.hazardlib.calc import filters
from openquake.hazardlib.site import SiteCollection
from openquake.hazardlib.gsim.base import ContextMaker


class DsgMatrix():
    """
    A container for the information needed and the one produced during a
    disaggregation analysis. Some methods for updating information are also
    available.
    """
    def __init__(self, src_ids, trt_ids, mag_bins, dst_bins, eps_bins,
                 lon_bins, lat_bins):
        # Dictionary
        self.pdic = {}
        self.darr = None
        # BINS
        self.mag_bins = numpy.array(mag_bins)
        self.dst_bins = numpy.array(dst_bins)
        self.eps_bins = numpy.array(eps_bins)
        self.lon_bins = numpy.array(lon_bins)
        self.lat_bins = numpy.array(lat_bins)
        # SRC dictionary
        self.src_dict = {}
        for idx, key in enumerate(src_ids):
            self.src_dict[key] = idx
        # TRT dictionary
        self.trt_dict = {}
        for idx, key in enumerate(trt_ids):
            self.trt_dict[key] = idx

    def get_md_mtx(self):
        """
        This method creates the M-R disaggregation matrix
        """
        if self.darr is None:
            self._create_darr()

    def add_contribute(self, mag, dst, eps, trt_id, src_id, lon, lat, pnoe):
        """
        This method adds to the disaggregation dictionary the contribution
        provided by a rupture described in terms of the following parameters:
        :parameter mag:
        :parameter dst:
        :parameter eps:
        :parameter trt_id:
        :parameter src_id:
        :parameter lon:
        :parameter lat:
        """
        # Get indexes
        idx_mag = self._get_idx('mag', mag)
        idx_dst = self._get_idx('dst', dst)
        idx_eps = self._get_idx('eps', eps)
        idx_trt = self._get_trt_key(trt_id)
        idx_src = self._get_src_key(src_id)
        idx_lon = self._get_idx('lon', lon)
        idx_lat = self._get_idx('lat', lat)
        # Create the key for the current set of parameters
        key = ("%04d"*7) % (idx_mag, idx_dst, idx_eps, idx_trt, idx_src,
                            idx_lon, idx_lat)
        # Update the dictionary (note that for simplicity at the moment we
        # consider only the case of independent sources and ruptures).
        # TODO include groups and aggregate probabilities accordingly
        if key in self.pdic:
            self.pdic[key] = 1. - (1. - self.pdic[key]) * pnoe
        else:
            self.pdic[key] = 1. - pnoe

    def get_values_from_key(self, key):
        """
        This method returns the (binned) values of the parameters used to
        populate the disaggregation dictionary.

        :parameter key:
            A key in self.pdic.keys()
        :returns:
            A tuple with the following format:
            (mag, dst, eps, trt, src_id, lon, lat)
        """
        # Check that the key is used in the disaggregation dictionary
        assert key in set(self.pdic.keys())
        # Split the key into various parts. Each one identifies the index of
        # a bin in the histogram describing one property of the rupture
        idx = 0
        mag_str = key[idx:idx+4]
        idx += 4
        dst_str = key[idx:idx+4]
        idx += 4
        eps_str = key[idx:idx+4]
        idx += 4
        trt_str = key[idx:idx+4]
        idx += 4
        src_str = key[idx:idx+4]
        idx += 4
        lon_str = key[idx:idx+4]
        idx += 4
        lat_str = key[idx:idx+4]
        # Get values of the parameters from the various indexes
        mag_val = self._get_val('mag', mag_str)
        print mag_val, mag_str
        dst_val = self._get_val('dst', dst_str)
        print dst_val, dst_str
        eps_val = self._get_val('eps', eps_str)
        print eps_val, eps_str
        lon_val = self._get_val('lon', lon_str)
        print lon_val

        return

    def _get_src_key(self, src):
        if src not in self.src_dict:
            self.src_dict[src] = len(self.src_dict)
        return self.src_dict[src]

    def _get_trt_key(self, trt):
        if trt not in self.trt_dict:
            self.trt_dict[trt] = len(self.trt_dict)
        return self.trt_dict[trt]

    def _get_idx(self, tpe, val):
        """
        This covers dst, eps, mag, lat
        """
        if tpe == 'mag':
            vec = self.mag_bins
        elif tpe == 'dst':
            vec = self.dst_bins
        elif tpe == 'eps':
            vec = self.eps_bins
        elif tpe == 'lon':
            vec = self.lon_bins
        elif tpe == 'lat':
            vec = self.lat_bins
        else:
            raise ValueError('unknown type')

        if val < vec[0]:
            return 0
        elif val > vec[-1]:
            return len(vec) + 1
        else:
            return numpy.min(numpy.nonzero(vec > val)) + 1

    def _get_val(self, tpe, key):
        """
        This supports the calculation of the values of dst, eps, mag, lat given
        a key.
        """
        if tpe == 'mag':
            vec = self.mag_bins
        elif tpe == 'dst':
            vec = self.dst_bins
        elif tpe == 'eps':
            vec = self.eps_bins
        elif tpe == 'lon':
            vec = self.lon_bins
        elif tpe == 'lat':
            vec = self.lat_bins
        else:
            raise ValueError('unknown type')

        idx = int(key)-1
        if idx == len(vec):
            return vec[-1]+(vec[-1]-vec[-2])
        else:
            return vec[idx]


def dsgr(sources, site, imt, iml, gsims, dsgmtx, truncation_level,
         n_epsilons,
         source_site_filter=filters.source_site_noop_filter,
         rupture_site_filter=filters.rupture_site_noop_filter):
    """
    Disaggregation calculator
    """

    ponet = 1.0
    dsgm = copy.deepcopy(dsgmtx)

    sitecol = SiteCollection([site])
    sitemesh = sitecol.mesh

<<<<<<< HEAD
    sources_sites = ((source, sitecol) for source in sources)
=======
    _next_trt_num = 0
    trt_nums = {}
    # here we ignore filtered site collection because either it is the same
    # as the original one (with one site), or the source/rupture is filtered
    # out and doesn't show up in the filter's output
>>>>>>> a2c52da1
    for src_idx, (source, s_sites) in \
            enumerate(source_site_filter(sources, sitecol)):
        try:

            tect_reg = source.tectonic_region_type
            gsim = gsims[tect_reg]
            cmaker = ContextMaker([gsim])

<<<<<<< HEAD
            ruptures_sites = ((rupture, s_sites)
                              for rupture in source.iter_ruptures())

            for rupture, r_sites in rupture_site_filter(ruptures_sites):
=======
            for rupture, r_sites in rupture_site_filter(
                    source.iter_ruptures(), s_sites):
                # extract rupture parameters of interest
                mags.append(rupture.mag)
>>>>>>> a2c52da1
                [jb_dist] = rupture.surface.get_joyner_boore_distance(sitemesh)
                [closest_point] = rupture.surface.get_closest_points(sitemesh)

                src_id = source.source_id
                mag = rupture.mag
                dst = jb_dist
                lon = closest_point.longitude
                lat = closest_point.latitude
                limits = numpy.linspace(-truncation_level,
                                        truncation_level, n_epsilons + 1)
                centers = (limits[1:]+limits[:-1]) /2

                # compute conditional probability of exceeding iml given
                # the current rupture, and different epsilon level, that is
                # ``P(IMT >= iml | rup, epsilon_bin)`` for each of epsilon bins
                sctx, rctx, dctx = cmaker.make_contexts(sitecol, rupture)

                [poes_given_rup_eps] = gsim.disaggregate_poe(
                    sctx, rctx, dctx, imt, iml, truncation_level, n_epsilons
                )

                # collect probability of a rupture causing no exceedances
                pnoes = rupture.get_probability_no_exceedance(poes_given_rup_eps)

                for eps, pnoe in zip(centers, pnoes):
                    if pnoe < (1-1.e-8):
                        dsgm.add_contribute(mag, dst, eps, tect_reg, src_id,
                                            lon, lat, pnoe)
                        # Total probability of non-exceedance
                        ponet *= pnoe

        except Exception as err:
            etype, err, tb = sys.exc_info()
            msg = 'An error occurred with source id=%s. Error: %s'
            msg %= (source.source_id, str(err))
            raise_(etype, msg, tb)

    print 'poet:', 1.-ponet
    return dsgm


"""
def main():
    src_ids = [1]
    trt_ids = [TRT.ACTIVE_SHALLOW_CRUST]
    mag_bins = [4.0, 4.1, 4.2]
    dst_bins = [10., 15., 20., 25., 30.]
    eps_bins = [-3, 0, 3]
    lon_bins = [10.0, 10.1, 10.2]
    lat_bins = [45.1, 45.2, 45.3]

    dm = DsgMatrix(src_ids, trt_ids, mag_bins, dst_bins, eps_bins,
                   lon_bins, lat_bins)

    idx = dm.get_idx('mag', 3.0)
    assert idx == 0
    idx = dm.get_idx('mag', 4.05)
    assert idx == 1
    idx = dm.get_idx('mag', 4.4)
    assert idx == 3

    idx = dm.get_idx('dst', 5.0)
    assert idx == 0
    idx = dm.get_idx('dst', 12.0)
    assert idx == 1
    idx = dm.get_idx('dst', 60.0)
    assert idx == 5

if __name__ == "__main__":
    main()
"""<|MERGE_RESOLUTION|>--- conflicted
+++ resolved
@@ -175,8 +175,8 @@
 
 def dsgr(sources, site, imt, iml, gsims, dsgmtx, truncation_level,
          n_epsilons,
-         source_site_filter=filters.source_site_noop_filter,
-         rupture_site_filter=filters.rupture_site_noop_filter):
+         source_site_filter='SourceSitesFilter',
+         maximum_distance=None,):
     """
     Disaggregation calculator
     """
@@ -184,37 +184,30 @@
     ponet = 1.0
     dsgm = copy.deepcopy(dsgmtx)
 
-    sitecol = SiteCollection([site])
-    sitemesh = sitecol.mesh
-
-<<<<<<< HEAD
-    sources_sites = ((source, sitecol) for source in sources)
-=======
+    sites = SiteCollection([site])
+    sitemesh = sites.mesh
+
+    if source_site_filter == 'SourceSitesFilter':  # default
+        source_site_filter = (
+            filters.SourceSitesFilter(maximum_distance)
+            if maximum_distance else filters.source_site_noop_filter)
+
     _next_trt_num = 0
     trt_nums = {}
     # here we ignore filtered site collection because either it is the same
     # as the original one (with one site), or the source/rupture is filtered
     # out and doesn't show up in the filter's output
->>>>>>> a2c52da1
     for src_idx, (source, s_sites) in \
-            enumerate(source_site_filter(sources, sitecol)):
+            enumerate(source_site_filter(sources, sites)):
         try:
 
             tect_reg = source.tectonic_region_type
             gsim = gsims[tect_reg]
             cmaker = ContextMaker([gsim])
 
-<<<<<<< HEAD
-            ruptures_sites = ((rupture, s_sites)
-                              for rupture in source.iter_ruptures())
-
-            for rupture, r_sites in rupture_site_filter(ruptures_sites):
-=======
-            for rupture, r_sites in rupture_site_filter(
-                    source.iter_ruptures(), s_sites):
+            for rupture in source.iter_ruptures():
                 # extract rupture parameters of interest
-                mags.append(rupture.mag)
->>>>>>> a2c52da1
+                # mags.append(rupture.mag)
                 [jb_dist] = rupture.surface.get_joyner_boore_distance(sitemesh)
                 [closest_point] = rupture.surface.get_closest_points(sitemesh)
 
@@ -230,7 +223,7 @@
                 # compute conditional probability of exceeding iml given
                 # the current rupture, and different epsilon level, that is
                 # ``P(IMT >= iml | rup, epsilon_bin)`` for each of epsilon bins
-                sctx, rctx, dctx = cmaker.make_contexts(sitecol, rupture)
+                sctx, rctx, dctx = cmaker.make_contexts(s_sites, rupture)
 
                 [poes_given_rup_eps] = gsim.disaggregate_poe(
                     sctx, rctx, dctx, imt, iml, truncation_level, n_epsilons
