#  -*- coding: utf-8 -*-
#  vim: tabstop=4 shiftwidth=4 softtabstop=4

#  Copyright (c) 2016-2017 GEM Foundation

#  OpenQuake is free software: you can redistribute it and/or modify it
#  under the terms of the GNU Affero General Public License as published
#  by the Free Software Foundation, either version 3 of the License, or
#  (at your option) any later version.

#  OpenQuake is distributed in the hope that it will be useful,
#  but WITHOUT ANY WARRANTY; without even the implied warranty of
#  MERCHANTABILITY or FITNESS FOR A PARTICULAR PURPOSE.  See the
#  GNU General Public License for more details.

#  You should have received a copy of the GNU Affero General Public License
#  along with OpenQuake.  If not, see <http://www.gnu.org/licenses/>.
from openquake.baselib.python3compat import zip
import numpy

F64 = numpy.float64
BYTES_PER_FLOAT = 8


class ProbabilityCurve(object):
    """
    This class is a small wrapper over an array of PoEs associated to
    a set of intensity measure types and levels. It provides a few operators,
    including the complement operator `~`

    ~p = 1 - p

    and the inclusive or operator `|`

    p = p1 | p2 = ~(~p1 * ~p2)

    Such operators are implemented efficiently at the numpy level, by
    dispatching on the underlying array.

    Here is an example of use:

    >>> poe = ProbabilityCurve(numpy.array([0.1, 0.2, 0.3, 0, 0]))
    >>> ~(poe | poe) * .5
    <ProbabilityCurve
    [ 0.405  0.32   0.245  0.5    0.5  ]>
    """
    def __init__(self, array):
        self.array = array

    def __or__(self, other):
        if other == 0:
            return self
        else:
            return self.__class__(1. - (1. - self.array) * (1. - other.array))
    __ror__ = __or__

    def __iadd__(self, other):
        # this is used when composing mutually exclusive probabilities
        self.array += other.array
        return self

    def __mul__(self, other):
        if isinstance(other, self.__class__):
            return self.__class__(self.array * other.array)
        elif other == 1:
            return self
        else:
            return self.__class__(self.array * other)
    __rmul__ = __mul__

    def __invert__(self):
        return self.__class__(1. - self.array)

    def __nonzero__(self):
        return bool(self.array.any())

    def __repr__(self):
        return '<ProbabilityCurve\n%s>' % self.array

    # used when exporting to HDF5
    def convert(self, imtls, idx=0):
        """
        Convert a probability curve into a record of dtype `imtls.dt`.

        :param imtls: DictArray instance
        :param idx: extract the data corresponding to the given inner index
        """
        curve = numpy.zeros(1, imtls.dt)
        for imt in imtls:
            curve[imt] = self.array[imtls.slicedic[imt], idx]
        return curve[0]


class ProbabilityMap(dict):
    """
    A dictionary site_id -> ProbabilityCurve. It defines the complement
    operator `~`, performing the complement on each curve

    ~p = 1 - p

    and the "inclusive or" operator `|`:

    m = m1 | m2 = {sid: m1[sid] | m2[sid] for sid in all_sids}

    Such operators are implemented efficiently at the numpy level, by
    dispatching on the underlying array. Moreover there is a classmethod
    .build(L, I, sids, initvalue) to build initialized instances of
    :class:`ProbabilityMap`. The map can be represented as 3D array of shape
    (shape_x, shape_y, shape_z) = (N, L, I), where N is the number of site IDs,
    L the total number of hazard levels and I the number of GSIMs.
    """
    @classmethod
    def build(cls, shape_y, shape_z, sids, initvalue=0.):
        """
        :param shape_y: the total number of intensity measure levels
        :param shape_z: the number of inner levels
        :param sids: a set of site indices
        :param initvalue: the initial value of the probability (default 0)
        :returns: a ProbabilityMap dictionary
        """
        dic = cls(shape_y, shape_z)
        for sid in sids:
            dic.setdefault(sid, initvalue)
        return dic

    @classmethod
    def from_array(cls, array, sids):
        """
        :param array: array of shape (N, L, I)
        :param sids: array of N site IDs
        """
        n_sites = len(sids)
        n = len(array)
        if n_sites != n:
            raise ValueError('Passed %d site IDs, but the array has length %d'
                             % (n_sites, n))
        self = cls(*array.shape[1:])
        for sid, poes in zip(sids, array):
            self[sid] = ProbabilityCurve(poes)
        return self

<<<<<<< HEAD
    @classmethod
    def read(cls, hdf5item, sids):
        """
        :param hdf5item: a HDF5 dataset describing a ProbabilityMap
        :param sids: the subset of site IDs of interest
        :returns: a ProbabilityMap
        """
        sid2idx = {sid: i for i, sid in enumerate(hdf5item.attrs['sids'])}
        _N, L, I = hdf5item.shape
        self = cls(L, I)
        for sid in sids:
            try:
                idx = sid2idx[sid]
            except KeyError:
                continue
            else:
                self[sid] = ProbabilityCurve(hdf5item[idx])
        return self

=======
>>>>>>> 925cadb3
    def __init__(self, shape_y, shape_z=1):
        self.shape_y = shape_y
        self.shape_z = shape_z

    def setdefault(self, sid, value):
        """
        Works like `dict.setdefault`: if the `sid` key is missing, it fills
        it with an array and returns it.

        :param sid: site ID
        :param value: value used to fill the returned array
        """
        try:
            return self[sid]
        except KeyError:
            array = numpy.empty((self.shape_y, self.shape_z), F64)
            array.fill(value)
            pc = ProbabilityCurve(array)
            self[sid] = pc
            return pc

    @property
    def sids(self):
        """The ordered keys of the map as a numpy.uint32 array"""
        return numpy.array(sorted(self), numpy.uint32)

    @property
    def array(self):
        """
        The underlying array of shape (N, L, I)
        """
        return numpy.array([self[sid].array for sid in sorted(self)])

    @property
    def nbytes(self):
        """The size of the underlying array"""
        N, L, I = get_shape([self])
        return BYTES_PER_FLOAT * N * L * I

    # used when exporting to HDF5
    def convert(self, imtls, nsites=None, idx=0):
        """
        Convert a probability map into a composite array of length `nsites`
        and dtype `imtls.dt`.

        :param imtls: DictArray instance
        :param nsites: the total number of sites (or None)
        :param idx: extract the data corresponding to the given inner index
        """
        if nsites is None:
            nsites = len(self)
        curves = numpy.zeros(nsites, imtls.dt)
        for imt in curves.dtype.names:
            curves_by_imt = curves[imt]
            for sid in self:
                curves_by_imt[sid] = self[sid].array[imtls.slicedic[imt], idx]
        return curves

    def extract(self, inner_idx):
        """
        Extracts a component of the underlying ProbabilityCurves,
        specified by the index `inner_idx`.
        """
        out = self.__class__(self.shape_y, 1)
        for sid in self:
            curve = self[sid]
            array = curve.array[:, inner_idx].reshape(-1, 1)
            out[sid] = ProbabilityCurve(array)
        return out

    def __ior__(self, other):
        self_sids = set(self)
        other_sids = set(other)
        for sid in self_sids & other_sids:
            self[sid] = self[sid] | other[sid]
        for sid in other_sids - self_sids:
            self[sid] = other[sid]
        return self

    def __or__(self, other):
        new = self.__class__(self.shape_y, self.shape_z)
        new.update(self)
        new |= other
        return new

    __ror__ = __or__

    def __mul__(self, other):
        sids = set(self) | set(other)
        new = self.__class__(self.shape_y, self.shape_z)
        for sid in sids:
            new[sid] = self.get(sid, 1) * other.get(sid, 1)
        return new

    def __invert__(self):
        new = self.__class__(self.shape_y, self.shape_z)
        for sid in self:
            if (self[sid].array != 1.).any():
                new[sid] = ~self[sid]  # store only nonzero probabilities
        return new

    def __toh5__(self):
        # converts to an array of shape (num_sids, shape_y, shape_z)
        size = len(self)
        sids = self.sids
        shape = (size, self.shape_y, self.shape_z)
        array = numpy.zeros(shape, F64)
        for i, sid in numpy.ndenumerate(sids):
            array[i] = self[sid].array
        return array, dict(sids=sids)

    def __fromh5__(self, array, attrs):
        # rebuild the map from sids and probs arrays
        self.shape_y = array.shape[1]
        self.shape_z = array.shape[2]
        for sid, prob in zip(attrs['sids'], array):
            self[sid] = ProbabilityCurve(prob)


def get_shape(pmaps):
    """
    :param pmaps: a set of homogeneous ProbabilityMaps
    :returns: the common shape (N, L, I)
    """
    sids = set()
    shp = set()
    for pmap in pmaps:
        if pmap:
            sids.update(pmap)
            sid = next(iter(pmap))
            shp.add(pmap[sid].array.shape)
    if not sids:
        raise ValueError('All probability maps where empty!')
    if len(shp) > 1:
        raise ValueError('Probability curves with different shapes: %s' % shp)
    return (len(sids),) + shp.pop()


def get_shape2(pmaps):
    """
    :param pmaps: a set of homogeneous ProbabilityMaps
    :returns: the common shape (N, L)
    """
    sids = set()
    levels = set()
    for pmap in pmaps:
        if pmap:
            sids.update(pmap)
            sid = next(iter(pmap))
            levels.add(len(pmap[sid].array))
    if not sids:
        raise ValueError('All probability maps where empty!')
    if len(levels) > 1:
        raise ValueError('Probability curves with different levels: %s'
                         % levels)
    return len(sids), levels.pop()<|MERGE_RESOLUTION|>--- conflicted
+++ resolved
@@ -138,8 +138,7 @@
         for sid, poes in zip(sids, array):
             self[sid] = ProbabilityCurve(poes)
         return self
-
-<<<<<<< HEAD
+        
     @classmethod
     def read(cls, hdf5item, sids):
         """
@@ -159,8 +158,6 @@
                 self[sid] = ProbabilityCurve(hdf5item[idx])
         return self
 
-=======
->>>>>>> 925cadb3
     def __init__(self, shape_y, shape_z=1):
         self.shape_y = shape_y
         self.shape_z = shape_z
